--- conflicted
+++ resolved
@@ -42,11 +42,7 @@
                 android:popupTheme="?actionBarPopupTheme">
 
                 <com.android.documentsui.DropdownBreadcrumb
-<<<<<<< HEAD
-                    android:id="@+id/breadcrumb"
-=======
                     android:id="@+id/dropdown_breadcrumb"
->>>>>>> 31a1f419
                     android:layout_width="wrap_content"
                     android:layout_height="wrap_content"
                     android:layout_marginStart="4dp"
